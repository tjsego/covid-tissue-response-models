# This is a library of steppable classes for the coronavirus viral infection modeling project using CompuCell3D
# by the Biocomplexity Institute at Indiana University using CompuCell3D

import os
import sys

from cc3d.cpp import CompuCell
import numpy as np

# Set this to True for local references when developing; False when running
__dev_mode__ = False

# This is just a gentle reminder to turn off debug mode
assert not __dev_mode__, "Don't forget to set to run!"

if __dev_mode__:
    # Import project libraries
    from . import CoronavirusLib

    # Import toolkit
    from ..nCoVToolkit.nCoVSteppableBase import nCoVSteppableBase
    from ..nCoVToolkit import nCoVUtils

else:
    # Import project libraries
    sys.path.append(os.path.dirname(__file__))
    import CoronavirusLib

    # Import toolkit
    sys.path.append(os.path.dirname(os.path.dirname(__file__)))
    from nCoVToolkit.nCoVSteppableBase import nCoVSteppableBase
    from nCoVToolkit import nCoVUtils


class CoronavirusSteppableBasePy(nCoVSteppableBase):

    def __init__(self, frequency=1):
        nCoVSteppableBase.__init__(self, frequency)

    def start(self):
        pass

    def step(self, mcs):
        pass

    def finish(self):
        pass

    def load_viral_replication_model(self, cell, vr_step_size, unpacking_rate=0, replicating_rate=0,
                                     translating_rate=0, packing_rate=0, secretion_rate=0):
        """
        Loads viral replication model for a cell; initial values of state model are extract from cell.dict
        :param cell: cell for which the viral replication model is loaded
        :param vr_step_size: Antimony/SBML model step size
        :param unpacking_rate: model unpacking rate
        :param replicating_rate: model replicating rate
        :param translating_rate: model translating rate
        :param packing_rate: model packing rate
        :param secretion_rate: model secretion rate
        :return: None
        """
        if cell.dict[CoronavirusLib.vrl_key]:
            self.delete_sbml_from_cell(CoronavirusLib.vr_model_name, cell)

        model_string = CoronavirusLib.viral_replication_model_string(
            unpacking_rate, replicating_rate, translating_rate, packing_rate, secretion_rate,
            cell.dict['Unpacking'], cell.dict['Replicating'], cell.dict['Packing'], cell.dict['Assembled'],
            cell.dict['Uptake'])
        self.add_antimony_to_cell(model_string=model_string,
                                  model_name=CoronavirusLib.vr_model_name,
                                  cell=cell,
                                  step_size=vr_step_size)
        cell.dict[CoronavirusLib.vrl_key] = True
        CoronavirusLib.enable_viral_secretion(cell, cell.type == self.INFECTEDSECRETING)

    def cell_uptakes_virus(self, viral_field, cell, diss_coeff_uptake_pr, hill_coeff_uptake_pr, go_fast=True):
        """
        Calculates the probability of viral uptake from the environment as a function of local viral particle amount
        Returns true if cell uptakes virus
        Model development note: ACE2, TMPRSS2 effects may be well-implemented here in future work
        :param viral_field: environmental viral field
        :param cell: cell
        :param diss_coeff_uptake_pr: dissociation coefficient of Hill equation for probability function
        :param hill_coeff_uptake_pr: Hill coefficient of Hill equation for probability function
        :param go_fast: when True, a fast homogenized measurement is made; when False, it's slower but more accurate
        :return: True if cell uptakes; False if not
        """

        # Calculate total viral amount in cell's domain

        if go_fast:
            # Fast measurement
            cell_env_viral_val = viral_field[cell.xCOM, cell.yCOM, cell.zCOM] * cell.volume
        else:
            # Accurate measurement
            cell_env_viral_val = 0.0
            for ptd in self.get_cell_pixel_list(cell):
                cell_env_viral_val += viral_field[ptd.pixel.x, ptd.pixel.y, ptd.pixel.z]

        # Evaluate probability of uptake

        if cell_env_viral_val != 0:
            max_uptake_pr = nCoVUtils.hill_equation(val=cell_env_viral_val,
                                                    diss_cf=diss_coeff_uptake_pr,
                                                    hill_cf=hill_coeff_uptake_pr)
            return np.random.random() < max_uptake_pr
        else:
            return False
<<<<<<< HEAD

    def new_cell_in_time(self, cell_type, mcs=None):
        """
        Add cell and record MCS
        :param cell_type: type id of cell (e.g., for cell.type)
        :param mcs: step when cell is created; defaults from steppable mcs attribute
        :return: new cell instance
        """
        cell = self.new_cell(cell_type)
        if mcs is None:
            if self.mcs < 0:
                mcs = 0
            else:
                mcs = self.mcs

        cell.dict[CoronavirusLib.new_cell_mcs_key] = mcs
        return cell

=======
    def total_seen_field(self,field,cell, estimate = True):
        """
        Calculates total value of field in the cell.
        :param field: the field to be looked
        :param cell: the cell 
        :param estimate: when true assumes homogeneous field. false is slower 
        :return: calculated total field value 
        """
        tot_field = 0
        if estimate:
            tot_field = field[cell.xCOM, cell.yCOM, cell.zCOM] * cell.volume
        else:
            tot_field = 0
            for ptd in self.get_cell_pixel_list(cell):
                tot_field += field[ptd.pixel.x, ptd.pixel.y, ptd.pixel.z]
        
        return tot_field
    
>>>>>>> 7150c052
    def kill_cell(self, cell):
        """
        Model-specific cell death routines
        :param cell: cell to kill
        :return: None
        """
        cell.type = self.DYING
        CoronavirusLib.reset_viral_replication_variables(cell=cell)
        # Remove state model: no model for dead cell type
        self.remove_viral_replication_model(cell=cell)

    def remove_viral_replication_model(self, cell):
        """
        Removes viral replication model for a cell
        :param cell: cell for which to remove the viral replication model
        :return: None
        """
        if cell.dict[CoronavirusLib.vrl_key]:
            self.delete_sbml_from_cell(CoronavirusLib.vr_model_name, cell)
            cell.dict[CoronavirusLib.vrl_key] = False<|MERGE_RESOLUTION|>--- conflicted
+++ resolved
@@ -106,7 +106,6 @@
             return np.random.random() < max_uptake_pr
         else:
             return False
-<<<<<<< HEAD
 
     def new_cell_in_time(self, cell_type, mcs=None):
         """
@@ -125,7 +124,6 @@
         cell.dict[CoronavirusLib.new_cell_mcs_key] = mcs
         return cell
 
-=======
     def total_seen_field(self,field,cell, estimate = True):
         """
         Calculates total value of field in the cell.
@@ -143,8 +141,7 @@
                 tot_field += field[ptd.pixel.x, ptd.pixel.y, ptd.pixel.z]
         
         return tot_field
-    
->>>>>>> 7150c052
+
     def kill_cell(self, cell):
         """
         Model-specific cell death routines
