--- conflicted
+++ resolved
@@ -423,32 +423,13 @@
                             open_space = False
                             break
                 if open_space:
-<<<<<<< HEAD
-                    cell = self.new_cell_in_time(self.IMMUNECELL)
-                    cell.dict['activated'] = False  # flag for immune cell being naive or activated
-                    # cytokine parameters
-                    cell.dict['ck_production'] = max_ck_secrete_im  # TODO: replace secretion by hill
-                    cell.dict['ck_consumption'] = max_ck_consume  # TODO: replace by hill
-                    cell.dict['tot_ck_upt'] = 0
-
-                    self.cellField[x_seed:x_seed + int(cell_diameter), y_seed:y_seed + int(cell_diameter), 1] = cell
-                    cd = self.chemotaxisPlugin.addChemotaxisData(cell, "cytokine")
-                    if cell.dict['activated']:
-                        cd.setLambda(lamda_chemotaxis)
-                    else:
-                        cd.setLambda(0.0)
-
-                    cd.assignChemotactTowardsVectorTypes([self.MEDIUM])
-                    cell.targetVolume = cell_volume
-                    cell.lambdaVolume = cell_volume
-=======
                     concentration_iteration = self.field.Virus[xi, yi, 1]
                     if concentration_iteration >= viral_concentration:
                         viral_concentration = concentration_iteration
                         x_seed = xi
                         y_seed = yi
             if open_space:
-                cell = self.new_cell(self.IMMUNECELL)
+                cell = self.new_cell_in_time(self.IMMUNECELL)
                 cell.dict['activated'] = False  # flag for immune cell being naive or activated
                 # cytokine parameters
                 cell.dict['ck_production'] = max_ck_secrete_im  # TODO: replace secretion by hill
@@ -465,7 +446,6 @@
                 cd.assignChemotactTowardsVectorTypes([self.MEDIUM])
                 cell.targetVolume = cell_volume
                 cell.lambdaVolume = cell_volume
->>>>>>> 35765274
 
 
 class SimDataSteppable(SteppableBasePy):
