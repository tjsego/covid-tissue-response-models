###############################################################################################################
# To cite this model please use the following:
#
# Josua Aponte-Serrano, T.J. Sego, Juliano F. Gianlupi, James A. Glazier,
# "Model of Viral Tissue Infection"
# https://github.com/covid-tissue-models/covid-tissue-response-models/tree/master/CC3D/Models/BiocIU/SARSCoV2MultiscaleVTM
###############################################################################################################

from cc3d.core.PySteppables import *
from cc3d.cpp import CompuCell
import numpy as np

vrl_key = 'viral_replication_loaded'  # Internal use; do not remove

# Data control options
plot_pop_data_freq = 0 # Plot population data frequency (disable with 0)
write_pop_data_freq = 0  # Write population data to simulation directory frequency (disable with 0)
plot_med_viral_data_freq = 0  # Plot total diffusive viral amount frequency (disable with 0)
write_med_viral_data_freq = 0  # Write total diffusive viral amount frequency (disable with 0)

# Conversion Factors
s_to_mcs = 120.0  # s/mcs
um_to_lat_width = 4.0  # um/lattice_length

pmol_to_cc3d_au = 1e15

# Experimental Parameters
exp_cell_diameter = 12.0  # um

exp_replicating_rate = 1.0 / 20.0 * 1.0 / 60.0  # 1.0/20.0min * 1.0min/60.0s = 1.0/1200.0s
exp_translating_rate = exp_replicating_rate * 2.0
exp_unpacking_rate = exp_replicating_rate * 20.0
exp_packing_rate = exp_replicating_rate * 4.0
exp_secretion_rate = exp_replicating_rate * 4.0

exp_virus_dc = 10.0 / 100.0  # um^2/s

# cytokines:
# data from https://www.sciencedirect.com/science/article/pii/S1074761317300924 supplemental materials (A)
# and
# from https://www.ncbi.nlm.nih.gov/pmc/articles/PMC3433682/ (B)
cytoplasm_density = 6  # unit = [density of water](B)

exp_cytokine_dc_w = 100  # um^2/s; diffusion constant in water (A,B)
# the division by 10 is due to the small lattice size, as fiscussed with josh. we all should discuss this matter
exp_cytokine_dc_cyto = 16 / 10  # um^2/s; estimated diffusion constant in cytoplasm (B)

exp_max_cytokine_consumption = 1  # molecule / (cell second); maximum consumption of cytokine; actually a range [0.3,1] molecule / (cell second) (A)
exp_max_cytokine_immune_secretion = 10  # molecule / (cell second) (B)

exp_max_cytokine_consumption_mol = 3.5e-4  # pM/s
exp_max_cytokine_immune_secretion_mol = 3.5e-3  # pM/s

exp_EC50_cytokine_immune = 1  # pM from (B), it's a range from [1,50]pM

# =============================
# CompuCell Parameters
# cell
cell_diameter = exp_cell_diameter * 1.0 / um_to_lat_width
cell_volume = cell_diameter ** 2
# virus diffusion
virus_dc = exp_virus_dc * s_to_mcs / (um_to_lat_width ** 2)  # virus diffusion constant
virus_dl = cell_diameter * 3.0  # virus diffusion length
virus_decay = virus_dc / (virus_dl ** 2)  # virus decay rate
# virus intra-cellular
unpacking_rate = exp_unpacking_rate * s_to_mcs
replicating_rate = exp_replicating_rate * s_to_mcs
translating_rate = exp_translating_rate * s_to_mcs
packing_rate = exp_packing_rate * s_to_mcs
secretion_rate = exp_secretion_rate * s_to_mcs

# cytokine

cytokine_dc = exp_cytokine_dc_cyto * s_to_mcs / (um_to_lat_width ** 2)  # CK diff cst

# pM = pmol/L = pmol/(10^15 um^3) = 10^-15 pmol/(um^3) = 10^-15 * um_to_lat_width^3 pmol/pixel
# pM/s = pM * s_to_mcs / MCS
max_ck_consume = exp_max_cytokine_consumption_mol * um_to_lat_width ** 3 * s_to_mcs * 1e-15 * pmol_to_cc3d_au  # cc3d_au/(pixel seconds)
max_ck_secrete_im = exp_max_cytokine_immune_secretion_mol * um_to_lat_width ** 3 * s_to_mcs * 1e-15 * pmol_to_cc3d_au  # * cc3d_au/(pixel seconds)
EC50_ck_immune = exp_EC50_cytokine_immune * um_to_lat_width ** 3 * 1e-15 * pmol_to_cc3d_au  # * cc3d_au/pixel

max_ck_secrete_infect = 10*max_ck_secrete_im


# Threshold at which cell infection is evaluated
cell_infection_threshold = 1.0
# Threshold at which cell death is evaluated
cell_death_threshold = 1.2
# Probability of survival of infected cell once cell_death_threshold is reached
survival_probability = 0.95

# Hill equation coefficients for probability of viral particle uptake from the environment
# Measurements are taken w.r.t. the total amount of viral particles in a cell's simulation subdomain
# dissociationt constant
diss_coeff_uptake_pr = 1.0
# Hill coefficient
hill_coeff_uptake_pr = 3.0

# Efficiency of viral uptake
relative_viral_uptake = 0.1

# Number of immune cells to seed at the beginning of the simulation
initial_immune_seeding = 0.0
# Rate for seeding of immune cells (constant)
immune_seeding_rate = 1.0 / 10.0
# Max dying rate of immune cells (actual rate is proportional to fraction of infected cells)
immunecell_dying_rate = 0.0 / 500.0
# Bystander effect
bystander_effect = 2.0/4.0
# Lambda Chemotaxis
# lamda_chemotaxis = 100.0
lamda_chemotaxis = 100.0/100.0

# Name of Antimony/SBML model
vr_model_name = 'viralReplication'
# Antimony/SBML model step size
vr_step_size = 1.0
# Mapping from CellG instance dictionary keys to Antimony/SBML symbols
vr_cell_dict_to_sym = {'Unpacking': 'U',
                       'Replicating': 'R',
                       'Packing': 'P',
                       'Assembled': 'A'}


# Antimony model string generator
# To change models, modify according to this structure
# Modifications should be reflected in
#   1. the items of the dictionary "vr_cell_dict_to_sym"
#   2. the signature of the function "load_viral_replication_model"
# Variable "Uptake" is the uptake variable of the model, and should not be modified
# Variable "Secretion" is the secretion variable of the model, and should not be modified
def viral_replication_model_string(_unpacking_rate, _replicating_rate, _translating_rate, _packing_rate,
                                   _secretion_rate, _u_ini, _r_ini, _p_ini, _a_ini, _uptake=0):
    model_string = """model {}()
      -> U ; Uptake
    U -> R ; unpacking_rate * U;
      -> R ; replicating_rate * R / (0.1 + R);
    R -> P ; translating_rate * R;
    P -> A ; packing_rate * P;
    A -> Secretion ; secretion_rate * A;

    unpacking_rate = {};
    replicating_rate = {};
    translating_rate = {};
    packing_rate = {};
    secretion_rate = {};
    U = {};
    R = {};
    P = {};
    A = {};
    Uptake = {};
    Secretion = 0;
    end""".format(vr_model_name,
                  _unpacking_rate, _replicating_rate, _translating_rate, _packing_rate, _secretion_rate,
                  _u_ini, _r_ini, _p_ini, _a_ini, _uptake)
    return model_string


# Loads viral replication model for a cell
def load_viral_replication_model(_steppable, _cell):
    if _cell.dict[vrl_key]:
        _steppable.delete_sbml_from_cell(vr_model_name, _cell)

    model_string = viral_replication_model_string(unpacking_rate,
                                                  replicating_rate,
                                                  translating_rate,
                                                  packing_rate,
                                                  secretion_rate,
                                                  _cell.dict['Unpacking'],
                                                  _cell.dict['Replicating'],
                                                  _cell.dict['Packing'],
                                                  _cell.dict['Assembled'],
                                                  _cell.dict['Uptake'])
    _steppable.add_antimony_to_cell(model_string=model_string,
                                    model_name=vr_model_name,
                                    cell=_cell,
                                    step_size=vr_step_size)
    _cell.dict[vrl_key] = True
    enable_viral_secretion(_cell, _cell.type == _steppable.INFECTEDSECRETING)


# Enable/disable secretion in intracellular model
def enable_viral_secretion(_cell, _enable: bool = True):
    if _enable:
        getattr(_cell.sbml, vr_model_name)['secretion_rate'] = secretion_rate
    else:
        getattr(_cell.sbml, vr_model_name)['secretion_rate'] = 0.0


# Calculates the probability of viral uptake from the environment as a function of local viral particle amount
# Returns true if cell uptakes virus
# Model development note: ACE2, TMPRSS2 effects may be well-implemented here in future work
def cell_uptakes_virus(_steppable, viral_field, _cell):
    # Calculate total viral amount in cell's domain
    cell_env_viral_val = 0.0
    if False:  # Accurate measurement
        for ptd in _steppable.get_cell_pixel_list(_cell):
            cell_env_viral_val += viral_field[ptd.pixel.x, ptd.pixel.y, ptd.pixel.z]
    else:  # Fast measurement
        cell_env_viral_val = viral_field[_cell.xCOM, _cell.yCOM, _cell.zCOM] * _cell.volume

    # Evaluate probability of uptake
    if cell_env_viral_val != 0:
        max_uptake_pr = 1 / (1 + (diss_coeff_uptake_pr / cell_env_viral_val) ** hill_coeff_uptake_pr)
        return np.random.random() < max_uptake_pr
    else:
        return False


# Model-specific cell death routines
def kill_cell(_steppable, _cell):
    _cell.type = _steppable.DYING
    reset_viral_replication_variables(_cell)
    # Remove state model: no model for dead cell type
    remove_viral_replication_model(_steppable, _cell)


# These are prototypes of specialized utility functions for this project; do not modify

# Removes viral replication model for a cell
def remove_viral_replication_model(_steppable, _cell):
    if _cell.dict[vrl_key]:
        _steppable.delete_sbml_from_cell(vr_model_name, _cell)
        _cell.dict[vrl_key] = False


# Sets the current state variable "Uptake" for a cell
def set_viral_replication_cell_uptake(_cell, _uptake):
    assert _cell.dict[vrl_key]
    getattr(_cell.sbml, vr_model_name)['Uptake'] = _uptake


# Gets the current state variable "Secretion" for a cell
def get_viral_replication_cell_secretion(_cell):
    assert _cell.dict[vrl_key]
    secr = getattr(_cell.sbml, vr_model_name)['Secretion']
    getattr(_cell.sbml, vr_model_name)['Secretion'] = 0.0
    return secr


# Loads state variables from SBML into cell dictionary
def pack_viral_replication_variables(_cell):
    assert _cell.dict[vrl_key]
    for k, v in vr_cell_dict_to_sym.items():
        _cell.dict[k] = getattr(_cell.sbml, vr_model_name)[v]


# Loads state variables from SBML into cell dictionary
def reset_viral_replication_variables(_cell):
    _cell.dict['Uptake'] = 0
    _cell.dict['Secretion'] = 0
    for k in vr_cell_dict_to_sym.keys():
        _cell.dict[k] = 0


# Steps SBML model for a cell
def step_viral_replication_cell(_cell):
    dict_attrib = CompuCell.getPyAttrib(_cell)
    assert 'SBMLSolver' in dict_attrib
    dict_attrib['SBMLSolver'][vr_model_name].timestep()


class CellsInitializerSteppable(SteppableBasePy):
    def __init__(self, frequency=1):
        SteppableBasePy.__init__(self, frequency)

    def start(self):
        self.get_xml_element('virus_dc').cdata = virus_dc
        self.get_xml_element('virus_decay').cdata = virus_decay

        for x in range(0, self.dim.x, int(cell_diameter)):
            for y in range(0, self.dim.y, int(cell_diameter)):
                cell = self.new_cell(self.UNINFECTED)
                self.cellField[x:x + int(cell_diameter), y:y + int(cell_diameter), 0] = cell
                cell.dict[vrl_key] = False
                reset_viral_replication_variables(cell)
                cell.dict['Survived'] = False

        # Infect a cell
        cell = self.cell_field[self.dim.x // 2, self.dim.y // 2, 0]
        cell.dict['Unpacking'] = 1.0
        cell.type = self.INFECTED
        cell.dict['ck_production'] = max_ck_secrete_infect
        load_viral_replication_model(self, cell)

        for iteration in range(int(initial_immune_seeding)):
            cell = True
            while cell:
                xi = np.random.randint(0, self.dim.x - 2 * cell_diameter)
                yi = np.random.randint(0, self.dim.y - 2 * cell_diameter)
                for x in range(xi, xi + int(cell_diameter)):
                    for y in range(yi, yi + int(cell_diameter)):
                        cell = self.cellField[x, y, 1]
                        break
                cell = False
            cell = self.new_cell(self.IMMUNECELL)
            self.cellField[x:x + int(cell_diameter), y:y + int(cell_diameter), 1] = cell
            cell.targetVolume = cell_volume
            cell.lambdaVolume = cell_volume
            cell.dict['activated'] = False  # flag for immune cell being naive or activated
            # cyttokine params
            cell.dict['ck_production'] = max_ck_secrete_im  # TODO: replace secretion by hill
            cell.dict['ck_consumption'] = max_ck_consume  # TODO: replace by hill
            cell.dict['tot_ck_upt'] = 0


class Viral_ReplicationSteppable(SteppableBasePy):
    def __init__(self, frequency=1):
        SteppableBasePy.__init__(self, frequency)

        self.plot_win = None

    def start(self):
        self.plot_win = self.add_new_plot_window(title='VRM',
                                                 x_axis_title='MonteCarlo Step (MCS)',
                                                 y_axis_title='Variables', x_scale_type='linear', y_scale_type='linear',
                                                 grid=False,
                                                 config_options={'legend': True})

        self.plot_win.add_plot("U", style='Dots', color='blue', size=5)
        self.plot_win.add_plot("R", style='Dots', color='orange', size=5)
        self.plot_win.add_plot("P", style='Dots', color='green', size=5)
        self.plot_win.add_plot("A", style='Dots', color='red', size=5)
        self.plot_win.add_plot("Uptake", style='Dots', color='yellow', size=5)
        self.plot_win.add_plot("Secretion", style='Dots', color='white', size=5)

        # Load model
        options = {'relative': 1e-10, 'absolute': 1e-12}
        self.set_sbml_global_options(options)

    def step(self, mcs):

        # Report rates to console
        print("Unpacking Rate = " + str(unpacking_rate))
        print("Replicating Rate = " + str(replicating_rate))
        print("Translating Rate = " + str(translating_rate))
        print("Packing Rate = " + str(packing_rate))
        print("Secretion Rate = " + str(secretion_rate))

        # Sample state of cell at center of domain (first infected cell)
        cell = self.cellField[self.dim.x / 2, self.dim.y / 2, 0]
        # Or sample state of cell near the first infected cell
        # cell = self.cellField[40, 45, 0]
        self.plot_win.add_data_point("U", mcs, cell.dict['Unpacking'])
        self.plot_win.add_data_point("R", mcs, cell.dict['Replicating'])
        self.plot_win.add_data_point("P", mcs, cell.dict['Packing'])
        self.plot_win.add_data_point("A", mcs, cell.dict['Assembled'])
        self.plot_win.add_data_point("Uptake", mcs, cell.dict['Uptake'])
        self.plot_win.add_data_point("Secretion", mcs, cell.dict['Secretion'])

        # Do viral model
        for cell in self.cell_list_by_type(self.INFECTED, self.INFECTEDSECRETING):
            # Step the model for this cell
            step_viral_replication_cell(cell)
            # Pack state variables into cell dictionary
            pack_viral_replication_variables(cell)

            # Test for infection secretion
            if cell.dict['Assembled'] > cell_infection_threshold:
                cell.type = self.INFECTEDSECRETING
                #cell.dict['ck_production'] = max_ck_secrete_infect
                enable_viral_secretion(cell)

                # cyttokine params
                cell.dict['ck_production'] = max_ck_secrete_infect  # TODO: replace secretion by hill

            # Test for cell death
            if cell.dict['Assembled'] > cell_death_threshold:
                if not cell.dict['Survived']:
                    p_survival = np.random.random()
                    if p_survival < survival_probability:
                        cell.dict['Survived'] = True
                    else:
                        kill_cell(self, cell)


class Viral_SecretionSteppable(SteppableBasePy):
    def __init__(self, frequency=1):
        SteppableBasePy.__init__(self, frequency)

    def start(self):
        self.track_cell_level_scalar_attribute(field_name='Uptake', attribute_name='Uptake')
        self.track_cell_level_scalar_attribute(field_name='Assembled', attribute_name='Assembled')
        self.track_cell_level_scalar_attribute(field_name='Unpacking', attribute_name='Unpacking')
        self.track_cell_level_scalar_attribute(field_name='Replicating', attribute_name='Replicating')
        self.track_cell_level_scalar_attribute(field_name='Uptake', attribute_name='Uptake')
        self.track_cell_level_scalar_attribute(field_name='Secretion', attribute_name='Secretion')

    def step(self, mcs):
        secretor = self.get_field_secretor("Virus")
        for cell in self.cell_list_by_type(self.UNINFECTED, self.INFECTED, self.INFECTEDSECRETING):

            # Evaluate probability of cell uptake of viral particles from environment
            # If cell isn't infected, it changes type to infected here if uptake occurs
            if cell_uptakes_virus(self, self.field.Virus, cell):
                uptake = secretor.uptakeInsideCellTotalCount(cell,
                                                             cell_infection_threshold / cell.volume,
                                                             relative_viral_uptake)
                cell.dict['Uptake'] = abs(uptake.tot_amount)
                if cell.type == self.UNINFECTED:
                    cell.type = self.INFECTED
                    cell.dict['ck_production'] = max_ck_secrete_infect
                    load_viral_replication_model(self, cell)
                set_viral_replication_cell_uptake(cell, cell.dict['Uptake'])

            if cell.type == self.INFECTEDSECRETING:
                sec_amount = get_viral_replication_cell_secretion(cell)
                secretor.secreteInsideCellTotalCount(cell, sec_amount / cell.volume)


class ImmuneCellKillingSteppable(SteppableBasePy):
    def step(self, mcs):
        killed_cells = []
        for cell in self.cell_list_by_type(self.INFECTED, self.INFECTEDSECRETING):
            for neighbor, common_surface_area in self.get_cell_neighbor_data_list(cell):
                if neighbor:
                    if neighbor.type == self.IMMUNECELL:
                        kill_cell(self, cell)
                        killed_cells.append(cell)

        #Bystander Effect
        for cell in killed_cells:
            for neighbor, common_surface_area in self.get_cell_neighbor_data_list(cell):
                if neighbor:
                    if neighbor.type in [self.INFECTED, self.INFECTEDSECRETING,  self.UNINFECTED]:
                        p_bystander_effect = np.random.random()
                        if p_bystander_effect < bystander_effect:
                            kill_cell(self, neighbor)


class ChemotaxisSteppable(SteppableBasePy):
    def __init__(self, frequency=1):
        SteppableBasePy.__init__(self, frequency)

    def start(self):
        for cell in self.cell_list_by_type(self.IMMUNECELL):

            cd = self.chemotaxisPlugin.addChemotaxisData(cell, "cytokine")
            if cell.dict['activated']:
                cd.setLambda(lamda_chemotaxis)
            else:
                cd.setLambda(0.0)
            cd.assignChemotactTowardsVectorTypes([self.MEDIUM])

    def step(self, mcs):
        field = self.field.Virus
        for cell in self.cell_list_by_type(self.IMMUNECELL):

            cd = self.chemotaxisPlugin.getChemotaxisData(cell, "cytokine")
            concentration = field[cell.xCOM, cell.yCOM, 1]
            constant = lamda_chemotaxis
            l = constant / (1.0 + concentration)
            if cell.dict['activated']:
                cd.setLambda(l)
            else:
                cd.setLambda(0)
#             cd.setLambda(l)


class ImmuneCellSeedingSteppable(SteppableBasePy):
    def __init__(self, frequency=1):
        SteppableBasePy.__init__(self, frequency)

    def step(self, mcs):
        num_cells = len(self.cell_list_by_type(self.UNINFECTED, self.INFECTED, self.INFECTEDSECRETING))
        num_infected = len(self.cell_list_by_type(self.INFECTED, self.INFECTEDSECRETING))
        fraction_infected = 1.0 / num_cells
        if num_cells:
            fraction_infected = num_infected / num_cells

        for cell in self.cell_list_by_type(self.IMMUNECELL):
            p_immune_dying = np.random.random()
            if p_immune_dying < immunecell_dying_rate * fraction_infected:
                cell.targetVolume = 0.0

        if num_infected > 1:
            p_immune_seeding = np.random.random()
            if p_immune_seeding < immune_seeding_rate:
                open_space = True
                viral_concentration = 0
                for iteration in range(10):
                    radius = 10
                    length = 0
                    while length <= radius:
                        xi = np.random.randint(0, self.dim.x - 2 * cell_diameter)
                        yi = np.random.randint(0, self.dim.y - 2 * cell_diameter)
                        length = np.sqrt((self.dim.x // 2 - xi) ** 2 + (self.dim.y // 2 - yi) ** 2)
                    for x in range(xi, xi + int(cell_diameter)):
                        for y in range(yi, yi + int(cell_diameter)):
                            cell = self.cellField[x, y, 1]
                            if cell:
                                open_space = False
                                break
                    if open_space:
                        concentration_iteration = self.field.Virus[xi, yi, 1]
                        if concentration_iteration >= viral_concentration:
                            viral_concentration = concentration_iteration
                            x_seed = xi
                            y_seed = yi
                if open_space:
                    cell = self.new_cell(self.IMMUNECELL)
                    cell.dict['activated'] = False  # flag for immune cell being naive or activated
                    # cytokine parameters
                    cell.dict['ck_production'] = max_ck_secrete_im  # TODO: replace secretion by hill
                    cell.dict['ck_consumption'] = max_ck_consume  # TODO: replace by hill
                    cell.dict['tot_ck_upt'] = 0

                    self.cellField[x_seed:x_seed + int(cell_diameter), y_seed:y_seed + int(cell_diameter), 1] = cell
                    cd = self.chemotaxisPlugin.addChemotaxisData(cell, "cytokine")
                    if cell.dict['activated']:
                        cd.setLambda(lamda_chemotaxis)
                    else:
                        cd.setLambda(0.0)
#                     cd.setLambda(lamda_chemotaxis)
                    cd.assignChemotactTowardsVectorTypes([self.MEDIUM])
                    cell.targetVolume = cell_volume
                    cell.lambdaVolume = cell_volume


class SimDataSteppable(SteppableBasePy):
    def __init__(self, frequency=1):
        SteppableBasePy.__init__(self, frequency)

        self.pop_data_win = None
        self.pop_data_path = None

        self.med_viral_data_win = None
        self.med_viral_data_path = None

        self.plot_pop_data = plot_pop_data_freq > 0
        self.write_pop_data = write_pop_data_freq > 0

        self.plot_med_viral_data = plot_med_viral_data_freq > 0
        self.write_med_viral_data = write_med_viral_data_freq > 0
        self.med_viral_key = "MedViral"

    def start(self):

        # Initialize population data plot if requested
        if self.plot_pop_data:
            self.pop_data_win = self.add_new_plot_window(title='Population data',
                                                         x_axis_title='MCS',
                                                         y_axis_title='Numer of cells',
                                                         x_scale_type='linear',
                                                         y_scale_type='log',
                                                         grid=True,
                                                         config_options={'legend': True})

            self.pop_data_win.add_plot("Uninfected", style='Dots', color='blue', size=5)
            self.pop_data_win.add_plot("Infected", style='Dots', color='red', size=5)
            self.pop_data_win.add_plot("InfectedSecreting", style='Dots', color='green', size=5)
            self.pop_data_win.add_plot("Dying", style='Dots', color='yellow', size=5)
            self.pop_data_win.add_plot("ImmuneCell", style='Dots', color='white', size=5)

        if self.plot_med_viral_data:
            self.med_viral_data_win = self.add_new_plot_window(title='Total diffusive virus',
                                                               x_axis_title='MCS',
                                                               y_axis_title='Number of diffusive viral particles',
                                                               x_scale_type='linear',
                                                               y_scale_type='log',
                                                               grid=True)

            self.med_viral_data_win.add_plot(self.med_viral_key, style='Dots', color='red', size=5)

        # Check that output directory is available
        if self.output_dir is not None:
            from pathlib import Path
            if self.write_pop_data:
                self.pop_data_path = Path(self.output_dir).joinpath('pop_data.dat')
                with open(self.pop_data_path, 'w'):
                    pass

            if self.write_med_viral_data:
                self.med_viral_data_path = Path(self.output_dir).joinpath('med_viral_data.dat')
                with open(self.med_viral_data_path, 'w'):
                    pass

    def step(self, mcs):

        plot_pop_data = self.plot_pop_data and mcs % plot_pop_data_freq == 0
        plot_med_viral_data = self.plot_med_viral_data and mcs % plot_med_viral_data_freq == 0
        if self.output_dir is not None:
            write_pop_data = self.write_pop_data and mcs % write_pop_data_freq == 0
            write_med_viral_data = self.write_med_viral_data and mcs % write_med_viral_data_freq == 0
        else:
            write_pop_data = False
            write_med_viral_data = False

        if plot_pop_data or write_pop_data:

            # Gather population data
            num_cells_uninfected = len(self.cell_list_by_type(self.UNINFECTED))
            num_cells_infected = len(self.cell_list_by_type(self.INFECTED))
            num_cells_infectedsecreting = len(self.cell_list_by_type(self.INFECTEDSECRETING))
            num_cells_dying = len(self.cell_list_by_type(self.DYING))
            num_cells_immune = len(self.cell_list_by_type(self.IMMUNECELL))

            # Plot population data plot if requested
            if plot_pop_data:
                if num_cells_uninfected > 0:
                    self.pop_data_win.add_data_point('Uninfected', mcs, num_cells_uninfected)
                if num_cells_infected > 0:
                    self.pop_data_win.add_data_point('Infected', mcs, num_cells_infected)
                if num_cells_infectedsecreting > 0:
                    self.pop_data_win.add_data_point('InfectedSecreting', mcs, num_cells_infectedsecreting)
                if num_cells_dying > 0:
                    self.pop_data_win.add_data_point('Dying', mcs, num_cells_dying)
                if num_cells_immune > 0:
                    self.pop_data_win.add_data_point('ImmuneCell', mcs, num_cells_immune)

            # Write population data to file if requested
            if write_pop_data:
                with open(self.pop_data_path, 'a') as fout:
                    fout.write('{}, {}, {}, {}, {}, {}\n'.format(mcs,
                                                                 num_cells_uninfected,
                                                                 num_cells_infected,
                                                                 num_cells_infectedsecreting,
                                                                 num_cells_dying,
                                                                 num_cells_immune))

        if plot_med_viral_data or write_med_viral_data:

            # Gather total diffusive viral amount
            med_viral_total = 0.0
            for x, y, z in self.every_pixel():
                med_viral_total += self.field.Virus[x, y, z]

            # Plot total diffusive viral amount if requested
            if plot_med_viral_data and med_viral_total > 0:
                self.med_viral_data_win.add_data_point(self.med_viral_key, mcs, med_viral_total)

            # Write total diffusive viral amount if requested
            if write_med_viral_data:
                with open(self.med_viral_data_path, 'a') as fout:
                    fout.write('{}, {}\n'.format(mcs, med_viral_total))


class CytokineProductionAbsorptionSteppable(SteppableBasePy):
    def __init__(self, frequency=1):
        SteppableBasePy.__init__(self, frequency)
        self.track_cell_level_scalar_attribute(field_name='activated', attribute_name='activated')
        self.ck_secretor = None
        self.virus_secretor = None

    def start(self):
        # cytokine diff parameters
        self.get_xml_element('cytokine_dc').cdata = cytokine_dc
        self.get_xml_element('cytokine_decay').cdata = 0  # no "natural" decay, only consumption

        for cell in self.cell_list_by_type(self.IMMUNECELL):
            # TODO: differentiate this rates between the cell types
            # cytokine production/uptake parameters for immune cells
            cell.dict['ck_production'] = max_ck_secrete_im  # TODO: replace secretion by hill
            cell.dict['ck_consumption'] = max_ck_consume  # TODO: replace by hill
<<<<<<< HEAD
        for cell in self.cell_list_by_type(self.INFECTED):
            cell.dict['ck_production'] = max_ck_secrete_infect  # TODO: replace secretion by hill
=======
        for cell in self.cell_list_by_type(self.INFECTED,self.INFECTEDSECRETING):
            cell.dict['ck_production'] = max_ck_secrete_im  # TODO: replace secretion by hill
>>>>>>> a1417fe0

        # Make sure Secretion plugin is loaded
        # make sure this field is defined in one of the PDE solvers
        # you may reuse secretor for many cells. Simply define it outside the loop
        self.ck_secretor = self.get_field_secretor("cytokine")
        self.virus_secretor = self.get_field_secretor("Virus")

    def step(self, mcs):

        for cell in self.cell_list_by_type(self.INFECTED,self.INFECTEDSECRETING):
            res = self.ck_secretor.secreteInsideCellTotalCount(cell,
                                                               cell.dict['ck_production'] / cell.volume)

        for cell in self.cell_list_by_type(self.IMMUNECELL):
            # print(EC50_ck_immune)
            up_res = self.ck_secretor.uptakeInsideCellTotalCount(cell,
                                                                 cell.dict['ck_consumption'] / cell.volume, 0.1)
            # Added virus uptake
            self.virus_secretor.uptakeInsideCellTotalCount(cell,cell.dict['ck_consumption'] / cell.volume, 0.1)

            cell.dict['tot_ck_upt'] -= up_res.tot_amount  # from POV of secretion uptake is negative
            print('tot_upt',cell.dict['tot_ck_upt'],'upt_now',up_res.tot_amount)
            if cell.dict['tot_ck_upt'] >= EC50_ck_immune:
                cell.dict['activated'] = True
#             cell.dict['activated'] = True
            if cell.dict['activated']:
                # print('activated', cell.id)
                sec_res = self.ck_secretor.secreteInsideCellTotalCount(cell,
                                                                       cell.dict['ck_production'] / cell.volume)<|MERGE_RESOLUTION|>--- conflicted
+++ resolved
@@ -652,13 +652,9 @@
             # cytokine production/uptake parameters for immune cells
             cell.dict['ck_production'] = max_ck_secrete_im  # TODO: replace secretion by hill
             cell.dict['ck_consumption'] = max_ck_consume  # TODO: replace by hill
-<<<<<<< HEAD
-        for cell in self.cell_list_by_type(self.INFECTED):
+
+        for cell in self.cell_list_by_type(self.INFECTED,self.INFECTEDSECRETING):
             cell.dict['ck_production'] = max_ck_secrete_infect  # TODO: replace secretion by hill
-=======
-        for cell in self.cell_list_by_type(self.INFECTED,self.INFECTEDSECRETING):
-            cell.dict['ck_production'] = max_ck_secrete_im  # TODO: replace secretion by hill
->>>>>>> a1417fe0
 
         # Make sure Secretion plugin is loaded
         # make sure this field is defined in one of the PDE solvers
