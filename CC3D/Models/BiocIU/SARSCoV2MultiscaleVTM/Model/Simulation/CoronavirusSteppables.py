--- conflicted
+++ resolved
@@ -668,20 +668,12 @@
 
 
         for cell in self.cell_list_by_type(self.INFECTED,self.INFECTEDSECRETING):
-<<<<<<< HEAD
-            
             viral_load = CoronavirusLib.get_assembled_viral_load_inside_cell(cell,vr_step_size)
-=======
-            res = self.ck_secretor.secreteInsideCellTotalCount(cell,
-                                                               cell.dict['ck_production'] / cell.volume)
-            total_ck_inc += res.tot_amount
->>>>>>> 35765274
-
             produced = cell.dict['ck_production'] * nCoVUtils.hill_equation(viral_load, ec50_infecte_ck_prod, 2)
 #             print('produced ck', produced, produced/cell.dict['ck_production'])
-            res = self.ck_secretor.secreteInsideCellTotalCount(cell,
-                                                               produced / cell.volume)
-        
+            res = self.ck_secretor.secreteInsideCellTotalCount(cell,produced / cell.volume)
+            total_ck_inc += res.tot_amount
+            
         
         for cell in self.cell_list_by_type(self.IMMUNECELL):
             
@@ -700,19 +692,14 @@
             #uptake ck
             
             cell.dict['tot_ck_upt'] -= up_res.tot_amount  # from POV of secretion uptake is negative
-<<<<<<< HEAD
 #             print('tot_upt', cell.dict['tot_ck_upt'],'upt_now', up_res.tot_amount)
-            
+            total_ck_inc += up_res.tot_amount
             p_activate = nCoVUtils.hill_equation(cell.dict['tot_ck_upt'], EC50_ck_immune, 2)
             
 #             print('prob activation', p_activate, 'upt/ec50', cell.dict['tot_ck_upt']/EC50_ck_immune)
             
             if rng.uniform() < p_activate and not cell.dict['activated'] :
-=======
-            total_ck_inc += up_res.tot_amount
-            print('tot_upt', cell.dict['tot_ck_upt'], 'upt_now', up_res.tot_amount)
-            if cell.dict['tot_ck_upt'] >= EC50_ck_immune:
->>>>>>> 35765274
+
                 cell.dict['activated'] = True
                 cell.dict['time_activation'] = mcs
             elif (cell.dict['activated'] 
@@ -727,22 +714,9 @@
                 seen_field = self.total_seen_field(self.field.cytokine,cell)
                 produced = cell.dict['ck_production'] * nCoVUtils.hill_equation(seen_field, 100, 1)
 #                 print('produced ck', produced, produced/cell.dict['ck_production'],seen_field)
-                sec_res = self.ck_secretor.secreteInsideCellTotalCount(cell,
-<<<<<<< HEAD
-                                                                       produced / cell.volume)
-        
-       
-        
-        
-#
-
-
-
-
-
-
-=======
-                                                                       cell.dict['ck_production'] / cell.volume)
+                sec_res = self.ck_secretor.secreteInsideCellTotalCount(cell,produced / cell.volume)
+
+
                 total_ck_inc += sec_res.tot_amount
 
         self.ir_steppable.increment_total_cytokine_count(total_ck_inc)
@@ -856,4 +830,3 @@
         """
         self.__total_cytokine = max(0.0, self.__total_cytokine + _inc_amount)
         print('self.__total_cytokine:', self.__total_cytokine)
->>>>>>> 35765274
